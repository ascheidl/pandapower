--- conflicted
+++ resolved
@@ -5,26 +5,13 @@
 import numpy as np
 from scipy.stats import chi2
 
-<<<<<<< HEAD
-from pandapower.idx_brch import F_BUS, T_BUS, BR_STATUS, PF, PT, QF, QT
-=======
 from pandapower.pypower.idx_brch import F_BUS, T_BUS, BR_STATUS, PF, PT, QF, QT
-from pandapower.auxiliary import _add_pf_options, get_values, _clean_up
-from pandapower.pf.ppci_variables import _get_pf_variables_from_ppci, _store_results_from_pf_in_ppci
-from pandapower.results import _copy_results_ppci_to_ppc, _extract_results_se
->>>>>>> 2b960b8b
 from pandapower.topology import estimate_voltage_vector
 
 from pandapower.estimation.ppc_conversions import _add_measurements_to_ppc, \
-<<<<<<< HEAD
-    _build_measurement_vectors, _init_ppc,\
+                                                  _init_ppc, _add_aux_elements_for_bb_switch, \
     _add_aux_elements_for_bb_switch, _drop_aux_elements_for_bb_switch, _add_zero_injection
 from pandapower.estimation.results import _copy_power_flow_results, _rename_results, _calc_power_flow, _extract_result_ppci_to_pp
-=======
-                                                  _init_ppc, _add_aux_elements_for_bb_switch, \
-                                                  _drop_aux_elements_for_bb_switch
-from pandapower.estimation.results import _copy_power_flow_results, _rename_results
->>>>>>> 2b960b8b
 from pandapower.estimation.estimator.wls import WLSEstimator, WLSEstimatorZeroInjectionConstraints
 from pandapower.estimation.estimator.robust import SHGMEstimator
 from pandapower.estimation.estimator.lav import LAVEstimator
@@ -57,12 +44,8 @@
 
 
 def estimate(net, algorithm='wls', init='flat', tolerance=1e-6, maximum_iterations=10,
-<<<<<<< HEAD
              calculate_voltage_angles=True, zero_injection='aux_bus', fuse_buses_with_bb_switch='all',
              **hyperparameter):
-=======
-             calculate_voltage_angles=True, zero_injection='aux_bus', fuse_buses_with_bb_switch='all'):
->>>>>>> 2b960b8b
     """
     Wrapper function for WLS state estimation.
     INPUT:
@@ -86,10 +69,7 @@
         None: no bus will be identified as zero injection bus
         iterable: the iterable should contain index of the zero injection bus and also aux bus will be identified
             as zero-injection bus
-<<<<<<< HEAD
-=======
-
->>>>>>> 2b960b8b
+        **fuse_buses_with_bb_switch** - (str, iterable, None) - Defines how buses with closed bb switches should 
         **fuse_buses_with_bb_switch** - (str, iterable, None) - Defines how buses with closed bb switches should 
         be handled, if fuse buses will only fused to one for calculation, if not fuse, an auxiliary bus and 
         auxiliary line will be automatically added to the network to make the buses with different p,q injection
@@ -100,41 +80,18 @@
         iterable: the iterable should contain the index of buses to be fused, the behaviour is contigous e.g.
             if one of the bus among the buses connected through bb switch is given, then all of them will still
             be fused
-<<<<<<< HEAD
     OUTPUT:
         **successful** (boolean) - Was the state estimation successful?
     """
-=======
-
-    OUTPUT:
-        **successful** (boolean) - Was the state estimation successful?
-    """
-
->>>>>>> 2b960b8b
     if algorithm not in ESTIMATOR_MAPPING:
         raise UserWarning("Algorithm {} is not a valid estimator".format(algorithm))
 
     wls = StateEstimation(net, tolerance, maximum_iterations, algorithm=algorithm)
-<<<<<<< HEAD
     v_start, delta_start = _initialize_voltage(net, init, calculate_voltage_angles)
     return wls.estimate(v_start, delta_start, calculate_voltage_angles, zero_injection=zero_injection,
                         fuse_buses_with_bb_switch=fuse_buses_with_bb_switch, **hyperparameter)
-=======
-    v_start = None
-    delta_start = None
-    if init == 'results':
-        v_start = net.res_bus_est.vm_pu
-        delta_start = net.res_bus_est.va_degree
-    elif init == 'slack':
-        res_bus = estimate_voltage_vector(net)
-        v_start = res_bus.vm_pu.values
-        if calculate_voltage_angles:
-            delta_start = res_bus.va_degree.values
-    elif init != 'flat':
-        raise UserWarning("Unsupported init value. Using flat initialization.")
     return wls.estimate(v_start, delta_start, calculate_voltage_angles, zero_injection=zero_injection,
                         fuse_buses_with_bb_switch=fuse_buses_with_bb_switch)
->>>>>>> 2b960b8b
 
 
 def remove_bad_data(net, init='flat', tolerance=1e-6, maximum_iterations=10,
@@ -227,11 +184,7 @@
         self.bad_data_present = None
 
     def estimate(self, v_start='flat', delta_start='flat', calculate_voltage_angles=True, zero_injection=None, 
-<<<<<<< HEAD
-                 fuse_buses_with_bb_switch='all', **hyperparameter):
-=======
                  fuse_buses_with_bb_switch='all'):
->>>>>>> 2b960b8b
         """
         The function estimate is the main function of the module. It takes up to three input
         arguments: v_start, delta_start and calculate_voltage_angles. The first two are the initial
@@ -285,9 +238,8 @@
             success = estimate(np.array([1.0, 1.0, 1.0]), np.array([0.0, 0.0, 0.0]))
         """
         if self.net is None:
-<<<<<<< HEAD
             raise UserWarning("SE Component was not initialized with a network.")
-        
+
         # change the configuration of the pp net to avoid auto fusing of buses connected
         # through bb switch with elements on each bus if this feature enabled
         bus_to_be_fused = None
@@ -300,28 +252,6 @@
             elif hasattr(fuse_buses_with_bb_switch, '__iter__'):
                 bus_to_be_fused = fuse_buses_with_bb_switch      
             _add_aux_elements_for_bb_switch(self.net, bus_to_be_fused)
-=======
-            raise UserWarning("Component was not initialized with a network.")
-        t0 = time()
-
-        # change the configuration of the pp net to avoid auto fusing of buses connected
-        # through bb switch with elements on each bus if this feature enabled
-        bus_to_be_fused = None
-        if fuse_buses_with_bb_switch != 'all' and not self.net.switch.empty:
-            if isinstance(fuse_buses_with_bb_switch, str):
-                raise UserWarning("fuse_buses_with_bb_switch parameter is not correctly initialized")
-            elif hasattr(fuse_buses_with_bb_switch, '__iter__'):
-                bus_to_be_fused = fuse_buses_with_bb_switch      
-            _add_aux_elements_for_bb_switch(self.net, bus_to_be_fused)
-
-        # add initial values for V and delta
-        # node voltages
-        # V<delta
-        if v_start is None:
-            v_start = "flat"
-        if delta_start is None:
-            delta_start = "flat"
->>>>>>> 2b960b8b
 
         # initialize result tables if not existent
         _copy_power_flow_results(self.net)
@@ -344,12 +274,8 @@
         self.net = _extract_result_ppci_to_pp(self.net, ppc, ppci)
 
         # clear the aux elements and calculation results created for the substitution of bb switches
-<<<<<<< HEAD
         if isinstance(fuse_buses_with_bb_switch, str) and fuse_buses_with_bb_switch != 'all' and\
             not self.net.switch.empty:
-=======
-        if fuse_buses_with_bb_switch != 'all' and not self.net.switch.empty:
->>>>>>> 2b960b8b
             _drop_aux_elements_for_bb_switch(self.net)
 
         return self.estimator.successful
