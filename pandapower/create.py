--- conflicted
+++ resolved
@@ -833,21 +833,13 @@
     return create_sgen(net, bus, sn_mva=sn_mva, p_mw=p_mw, q_mvar=q_mvar, **kwargs)
 
 
-<<<<<<< HEAD
 def create_storage(net, bus, p_mw, max_e_mwh, q_mvar=0, sn_mva=nan, soc_percent=nan, min_e_mwh=0.0,
                    name=None, index=None, scaling=1., type=None, in_service=True, max_p_mw=nan,
                    min_p_mw=nan, max_q_mvar=nan, min_q_mvar=nan, controllable = nan):
     """create_storage(net, bus, p_mw, max_e_mwh, q_mvar=0, sn_mva=nan, soc_percent=nan, min_e_mwh=0.0, \
                    name=None, index=None, scaling=1., type=None, in_service=True, max_p_mw=nan, \
                    min_p_mw=nan, max_q_mvar=nan, min_q_mvar=nan, controllable = nan)
-=======
-def create_storage(net, bus, p_kw, max_e_kwh, q_kvar=0, sn_kva=nan, soc_percent=nan, min_e_kwh=0.0,
-                   name=None, index=None, scaling=1., type=None, in_service=True, max_p_kw=nan,
-                   min_p_kw=nan, max_q_kvar=nan, min_q_kvar=nan, controllable=nan):
-    """create_storage(net, bus, p_kw, max_e_kwh, q_kvar=0, sn_kva=nan, soc_percent=nan, min_e_kwh=0.0, \
-                   name=None, index=None, scaling=1., type=None, in_service=True, max_p_kw=nan, \
-                   min_p_kw=nan, max_q_kvar=nan, min_q_kvar=nan, controllable = nan)
->>>>>>> 335b5e5a
+
     Adds a storage to the network.
 
     In order to simulate a storage system it is possible to use sgens or loads to model the
@@ -1498,13 +1490,8 @@
         "parallel": parallel,
         "df": df,
         "shift_degree": ti["shift_degree"] if "shift_degree" in ti else 0,
-<<<<<<< HEAD
         "tap_phase_shifter": ti["tap_phase_shifter"] if "tap_phase_shifter" in ti
                             and pd.notnull(ti["tap_phase_shifter"]) else False
-=======
-        "tp_phase_shifter": ti["tp_phase_shifter"] if "tp_phase_shifter" in ti
-                                                      and pd.notnull(ti["tp_phase_shifter"]) else False
->>>>>>> 335b5e5a
     })
     for tp in ("tap_neutral", "tap_max", "tap_min", "tap_side", "tap_step_percent", "tap_step_degree"):
         if tp in ti:
@@ -1903,21 +1890,12 @@
     dtypes = net.trafo3w.dtypes
 
     net.trafo3w.loc[index, ["lv_bus", "mv_bus", "hv_bus", "vn_hv_kv", "vn_mv_kv", "vn_lv_kv",
-<<<<<<< HEAD
                             "sn_hv_mva", "sn_mv_mva", "sn_lv_mva", "vk_hv_percent",
                             "vk_mv_percent", "vk_lv_percent", "vkr_hv_percent",
                             "vkr_mv_percent", "vkr_lv_percent", "pfe_kw", "i0_percent",
                             "shift_mv_degree", "shift_lv_degree", "tap_side", "tap_step_percent",
                             "tap_step_degree", "tap_pos", "tap_neutral", "tap_max", "tap_min", "in_service",
                             "name", "std_type", "tap_at_star_point" ]] = \
-=======
-                            "sn_hv_kva", "sn_mv_kva", "sn_lv_kva", "vsc_hv_percent",
-                            "vsc_mv_percent", "vsc_lv_percent", "vscr_hv_percent",
-                            "vscr_mv_percent", "vscr_lv_percent", "pfe_kw", "i0_percent",
-                            "shift_mv_degree", "shift_lv_degree", "tp_side", "tp_st_percent",
-                            "tp_st_degree", "tp_pos", "tp_mid", "tp_max", "tp_min", "in_service",
-                            "name", "std_type", "tap_at_star_point"]] = \
->>>>>>> 335b5e5a
         [lv_bus, mv_bus, hv_bus, vn_hv_kv, vn_mv_kv, vn_lv_kv,
          sn_hv_mva, sn_mv_mva, sn_lv_mva, vk_hv_percent, vk_mv_percent,
          vk_lv_percent, vkr_hv_percent, vkr_mv_percent, vkr_lv_percent,
