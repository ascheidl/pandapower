# -*- coding: utf-8 -*-

# Copyright (c) 2016-2019 by University of Kassel and Fraunhofer Institute for Energy Economics
# and Energy System Technology (IEE), Kassel. All rights reserved.
# Use of this source code is governed by a BSD-style license that can be found in the LICENSE file.

import copy
import math
from functools import partial

import numpy as np
import pandas as pd

from pandapower.auxiliary import get_values
from pandapower.pypower.idx_brch import F_BUS, T_BUS, BR_R, BR_X, BR_B, TAP, SHIFT, BR_STATUS, RATE_A, \
    BR_R_ASYM, BR_X_ASYM, branch_cols
from pandapower.pypower.idx_bus import BASE_KV, VM, VA


def _build_branch_ppc(net, ppc):
    """
    Takes the empty ppc network and fills it with the branch values. The branch
    datatype will be np.complex 128 afterwards.

    .. note:: The order of branches in the ppc is:
            1. Lines
            2. Transformers
            3. 3W Transformers (each 3W Transformer takes up three branches)
            4. Impedances
            5. Internal branch for extended ward

    **INPUT**:
        **net** -The pandapower format network

        **ppc** - The PYPOWER format network to fill in values

    """
    length = _initialize_branch_lookup(net)
    lookup = net._pd2ppc_lookups["branch"]
    mode = net._options["mode"]
    ppc["branch"] = np.zeros(shape=(length, branch_cols), dtype=np.complex128)
    if mode == "sc":
        from pandapower.shortcircuit.idx_brch import branch_cols_sc
        branch_sc = np.empty(shape=(length, branch_cols_sc), dtype=float)
        branch_sc.fill(np.nan)
        ppc["branch"] = np.hstack((ppc["branch"], branch_sc))
    ppc["branch"][:, :13] = np.array([0, 0, 0, 0, 0, 250, 250, 250, 1, 0, 1, -360, 360])
    if "line" in lookup:
        _calc_line_parameter(net, ppc)
    if "trafo" in lookup:
        _calc_trafo_parameter(net, ppc)
    if "trafo3w" in lookup:
        _calc_trafo3w_parameter(net, ppc)
    if "impedance" in lookup:
        _calc_impedance_parameter(net, ppc)
    if "xward" in lookup:
        _calc_xward_parameter(net, ppc)
    if "switch" in lookup:
        _calc_switch_parameter(net, ppc)


def _initialize_branch_lookup(net):
    start = 0
    end = 0
    net._pd2ppc_lookups["branch"] = {}
    for element in ["line", "trafo", "trafo3w", "impedance", "xward"]:
        if len(net[element]) > 0:
            if element == "trafo3w":
                end = start + len(net[element]) * 3
            else:
                end = start + len(net[element])
            net._pd2ppc_lookups["branch"][element] = (start, end)
            start = end
<<<<<<< HEAD
    if net._impedance_bb_switches is not None:
=======
    if "_impedance_bb_switches" in net and net._impedance_bb_switches.any():
>>>>>>> fd996916
        end = start + net._impedance_bb_switches.sum()
        net._pd2ppc_lookups["branch"]["switch"] = (start, end)
    return end


def _calc_trafo3w_parameter(net, ppc):
    bus_lookup = net["_pd2ppc_lookups"]["bus"]
    branch = ppc["branch"]
    f,t = net["_pd2ppc_lookups"]["branch"]["trafo3w"]
    trafo_df = _trafo_df_from_trafo3w(net)
    hv_bus = get_trafo_values(trafo_df, "hv_bus").astype(int)
    lv_bus = get_trafo_values(trafo_df, "lv_bus").astype(int)
    in_service = get_trafo_values(trafo_df, "in_service").astype(int)
    branch[f:t, F_BUS] = bus_lookup[hv_bus]
    branch[f:t, T_BUS] = bus_lookup[lv_bus]
    r, x, y, ratio, shift = _calc_branch_values_from_trafo_df(net, ppc, trafo_df)
    branch[f:t, BR_R] = r
    branch[f:t, BR_X] = x
    branch[f:t, BR_B] = y
    branch[f:t, TAP] = ratio
    branch[f:t, SHIFT] = shift
    branch[f:t, BR_STATUS] = in_service
    if net["_options"]["mode"] == "opf":
        if "max_loading_percent" in trafo_df:
            max_load = get_trafo_values(trafo_df, "max_loading_percent")
            sn_mva = get_trafo_values(trafo_df, "sn_mva")
            branch[f:t, RATE_A] = max_load / 100. * sn_mva
        else:
            branch[f:t, RATE_A] = np.nan


def _calc_line_parameter(net, ppc):
    """
    calculates the line parameter in per unit.

    **INPUT**:
        **net** - The pandapower format network

        **ppc** - the ppc array

    **RETURN**:
        **t** - Temporary line parameter. Which is a complex128
                Nunmpy array. with the following order:
                0:bus_a; 1:bus_b; 2:r_pu; 3:x_pu; 4:b_pu
    """
    f, t = net._pd2ppc_lookups["branch"]["line"]
    branch = ppc["branch"]
    mode = net["_options"]["mode"]
    bus_lookup = net["_pd2ppc_lookups"]["bus"]
    line = net["line"]
    from_bus = bus_lookup[line["from_bus"].values]
    to_bus = bus_lookup[line["to_bus"].values]
    length_km = line["length_km"].values
    parallel = line["parallel"].values
    base_kv = ppc["bus"][from_bus, BASE_KV]
    baseR = np.square(base_kv) / net.sn_mva

    branch[f:t, F_BUS] = from_bus
    branch[f:t, T_BUS] = to_bus

    branch[f:t, BR_R] = line["r_ohm_per_km"].values * length_km / baseR / parallel
    branch[f:t, BR_X] = line["x_ohm_per_km"].values * length_km / baseR / parallel

    if mode == "sc":
        # temperature correction
        if net["_options"]["case"] == "min":
            branch[f:t, BR_R] *= _end_temperature_correction_factor(net, short_circuit=True)
    else:
        # temperature correction
        if net["_options"]["consider_line_temperature"]:
            branch[f:t, BR_R] *= _end_temperature_correction_factor(net)

        b = 2 * net.f_hz * math.pi * line["c_nf_per_km"].values * 1e-9 * baseR * length_km * parallel
        g = line["g_us_per_km"].values * 1e-6 * baseR * length_km * parallel
        branch[f:t, BR_B] = b - g * 1j
    # in service of lines
    branch[f:t, BR_STATUS] = line["in_service"].values
    if net._options["mode"] == "opf":
        max_load = line.max_loading_percent.values if "max_loading_percent" in line else 0
        vr = net.bus.vn_kv.loc[line["from_bus"].values].values * np.sqrt(3)
        max_i_ka = line.max_i_ka.values
        df = line.df.values
        branch[f:t, RATE_A] = max_load / 100. * max_i_ka * df * parallel * vr


def _calc_trafo_parameter(net, ppc):
    '''
    Calculates the transformer parameter in per unit.

    **INPUT**:
        **net** - The pandapower format network

    **RETURN**:
        **temp_para** -
        Temporary transformer parameter. Which is a np.complex128
        Numpy array. with the following order:
        0:hv_bus; 1:lv_bus; 2:r_pu; 3:x_pu; 4:b_pu; 5:tab, 6:shift
    '''

    bus_lookup = net["_pd2ppc_lookups"]["bus"]
    f, t = net["_pd2ppc_lookups"]["branch"]["trafo"]
    branch = ppc["branch"]
    temp_para = np.zeros(shape=(len(net["trafo"].index), 9), dtype=np.complex128)
    trafo = net["trafo"]
    parallel = trafo["parallel"].values
    branch[f:t, F_BUS] = bus_lookup[trafo["hv_bus"].values]
    branch[f:t, T_BUS] = bus_lookup[trafo["lv_bus"].values]
    r, x, y, ratio, shift = _calc_branch_values_from_trafo_df(net, ppc)
    branch[f:t,  BR_R] = r
    branch[f:t,  BR_X] = x
    branch[f:t,  BR_B] = y
    branch[f:t,  TAP] = ratio
    branch[f:t,  SHIFT] = shift
    branch[f:t,  BR_STATUS] = trafo["in_service"].values
    if any(trafo.df.values <= 0):
        raise UserWarning("Rating factor df must be positive. Transformers with false "
                          "rating factors: %s" % trafo.query('df<=0').index.tolist())
    if net._options["mode"] == "opf":
        max_load = trafo.max_loading_percent.values if "max_loading_percent" in trafo else 0
        sn_mva = trafo.sn_mva.values
        df = trafo.df.values
        branch[f:t,  RATE_A] = max_load / 100. * sn_mva * df * parallel
    return temp_para


def get_trafo_values(trafo_df, par):
    if isinstance(trafo_df, dict):
        return trafo_df[par]
    else:
        return trafo_df[par].values


def _calc_branch_values_from_trafo_df(net, ppc, trafo_df=None):
    """
    Calculates the MAT/PYPOWER-branch-attributes from the pandapower trafo dataframe.

    PYPOWER and MATPOWER uses the PI-model to model transformers.
    This function calculates the resistance r, reactance x, complex susceptance c and the tap ratio
    according to the given parameters.

    .. warning:: This function returns the subsceptance b as a complex number
        **(-img + -re*i)**. MAT/PYPOWER is only intended to calculate the
        imaginary part of the subceptance. However, internally c is
        multiplied by i. By using subsceptance in this way, it is possible
        to consider the ferromagnetic loss of the coil. Which would
        otherwise be neglected.


    .. warning:: Tab switches effect calculation as following:
        On **high-voltage** side(=1) -> only **tab** gets adapted.
        On **low-voltage** side(=2) -> **tab, x, r** get adapted.
        This is consistent with Sincal.
        The Sincal method in this case is questionable.


    **INPUT**:
        **pd_trafo** - The pandapower format Transformer Dataframe.
                        The Transformer modell will only readfrom pd_net

    **RETURN**:
        **temp_para** - Temporary transformer parameter. Which is a complex128
                        Nunmpy array. with the following order:
                        0:r_pu; 1:x_pu; 2:b_pu; 3:tab;

    """
    bus_lookup = net["_pd2ppc_lookups"]["bus"]
    if trafo_df is None:
        trafo_df = net["trafo"]
    lv_bus = get_trafo_values(trafo_df, "lv_bus")
    vn_lv = ppc["bus"][bus_lookup[lv_bus], BASE_KV]
    ### Construct np.array to parse results in ###
    # 0:r_pu; 1:x_pu; 2:b_pu; 3:tab;
    vn_trafo_hv, vn_trafo_lv, shift = _calc_tap_from_dataframe(net, trafo_df)
    ratio = _calc_nominal_ratio_from_dataframe(ppc, trafo_df, vn_trafo_hv, vn_trafo_lv,
                                               bus_lookup)
    r, x, y = _calc_r_x_y_from_dataframe(net, trafo_df, vn_trafo_lv, vn_lv, net.sn_mva)
    return r, x, y, ratio, shift


def _calc_r_x_y_from_dataframe(net, trafo_df, vn_trafo_lv, vn_lv, sn_mva):
    mode = net["_options"]["mode"]
    trafo_model = net["_options"]["trafo_model"]

    r, x = _calc_r_x_from_dataframe(trafo_df, vn_lv, vn_trafo_lv, sn_mva)
    if mode == "sc":
        y = 0
        if isinstance(trafo_df, pd.DataFrame): #2w trafo is dataframe, 3w trafo is dict
            from pandapower.shortcircuit.idx_bus import C_MAX
            bus_lookup = net._pd2ppc_lookups["bus"]
            cmax = net._ppc["bus"][bus_lookup[net.trafo.lv_bus.values], C_MAX]
            kt = _transformer_correction_factor(trafo_df.vk_percent, trafo_df.vkr_percent,
                                                trafo_df.sn_mva, cmax)
            r *= kt
            x *= kt
    else:
        y = _calc_y_from_dataframe(trafo_df, vn_lv, vn_trafo_lv, sn_mva)
    if trafo_model == "pi":
        return r, x, y
    elif trafo_model == "t":
        return _wye_delta(r, x, y)
    else:
        raise ValueError("Unkonwn Transformer Model %s - valid values ar 'pi' or 't'" % trafo_model)


def _wye_delta(r, x, y):
    """
    20.05.2016 added by Lothar Löwer

    Calculate transformer Pi-Data based on T-Data

    """
    tidx = np.where(y != 0)
    za_star = (r[tidx] + x[tidx] * 1j) / 2
    zc_star = -1j / y[tidx]
    zSum_triangle = za_star * za_star + 2 * za_star * zc_star
    zab_triangle = zSum_triangle / zc_star
    zbc_triangle = zSum_triangle / za_star
    r[tidx] = zab_triangle.real
    x[tidx] = zab_triangle.imag
    y[tidx] = -2j / zbc_triangle
    return r, x, y


def _calc_y_from_dataframe(trafo_df, vn_lv, vn_trafo_lv, sn_mva):
    """
    Calculate the subsceptance y from the transformer dataframe.

    INPUT:

        **trafo** (Dataframe) - The dataframe in net.trafo
        which contains transformer calculation values.

    OUTPUT:
        **subsceptance** (1d array, np.complex128) - The subsceptance in pu in
        the form (-b_img, -b_real)
    """
    baseR = np.square(vn_lv) / sn_mva
    vn_lv_kv = get_trafo_values(trafo_df, "vn_lv_kv")
    pfe = get_trafo_values(trafo_df, "pfe_kw") * 1e-3
    parallel = get_trafo_values(trafo_df, "parallel")

    ### Calculate subsceptance ###
    vnl_squared = vn_lv_kv ** 2
    b_real = pfe / vnl_squared * baseR
    i0 =  get_trafo_values(trafo_df, "i0_percent")
    sn = get_trafo_values(trafo_df, "sn_mva")
    b_img = (i0 / 100. * sn) ** 2 - pfe ** 2

    b_img[b_img < 0] = 0
    b_img = np.sqrt(b_img) * baseR / vnl_squared
    y = - b_real * 1j - b_img * np.sign(i0)
    return y / np.square(vn_trafo_lv / vn_lv_kv) * parallel


def _calc_tap_from_dataframe(net, trafo_df):
    """
    Adjust the nominal voltage vnh and vnl to the active tab position "tap_pos".
    If "side" is 1 (high-voltage side) the high voltage vnh is adjusted.
    If "side" is 2 (low-voltage side) the low voltage vnl is adjusted

    INPUT:
        **net** - The pandapower format network

        **trafo** (Dataframe) - The dataframe in pd_net["structure"]["trafo"]
        which contains transformer calculation values.

    OUTPUT:
        **vn_hv_kv** (1d array, float) - The adusted high voltages

        **vn_lv_kv** (1d array, float) - The adjusted low voltages

        **trafo_shift** (1d array, float) - phase shift angle

    """
    calculate_voltage_angles = net["_options"]["calculate_voltage_angles"]
    mode = net["_options"]["mode"]
    vnh = copy.copy(get_trafo_values(trafo_df, "vn_hv_kv").astype(float))
    vnl = copy.copy(get_trafo_values(trafo_df, "vn_lv_kv").astype(float))
    trafo_shift = get_trafo_values(trafo_df, "shift_degree").astype(float) if calculate_voltage_angles else \
        np.zeros(len(vnh))
    if mode == "sc":
        return vnh, vnl, trafo_shift

    tap_pos = get_trafo_values(trafo_df, "tap_pos")
    tap_neutral = get_trafo_values(trafo_df, "tap_neutral")
    tap_diff =  tap_pos - tap_neutral
    tap_phase_shifter = get_trafo_values(trafo_df, "tap_phase_shifter")
    tap_side = get_trafo_values(trafo_df, "tap_side")
    tap_step_percent = get_trafo_values(trafo_df, "tap_step_percent")
    tap_step_degree = get_trafo_values(trafo_df, "tap_step_degree")

    cos = lambda x: np.cos(np.deg2rad(x))
    sin = lambda x: np.sin(np.deg2rad(x))
    arctan = lambda x: np.rad2deg(np.arctan(x))

    for side, vn, direction in [("hv", vnh, 1), ("lv", vnl, -1)]:
        phase_shifters = tap_phase_shifter & (tap_side == side)
        tap_complex = np.isfinite(tap_step_percent) & np.isfinite(tap_pos) & (tap_side == side) & \
                       ~phase_shifters
        if tap_complex.any():
            tap_steps = tap_step_percent[tap_complex] * tap_diff[tap_complex] / 100
            tap_angles = _replace_nan(tap_step_degree[tap_complex])
            u1 = vn[tap_complex]
            du = u1 * _replace_nan(tap_steps)
            vn[tap_complex] = np.sqrt((u1 + du * cos(tap_angles)) ** 2 + (du * sin(tap_angles)) ** 2)
            trafo_shift[tap_complex] += (arctan(direction * du * sin(tap_angles) /
                                                (u1 + du * cos(tap_angles))))
        if phase_shifters.any():
            degree_is_set = _replace_nan(tap_step_degree[phase_shifters])!= 0
            percent_is_set = _replace_nan(tap_step_percent[phase_shifters]) !=0
            if (degree_is_set & percent_is_set).any():
                raise UserWarning("Both tap_step_degree and tap_step_percent set for ideal phase shifter")
            trafo_shift[phase_shifters] += np.where(
                (degree_is_set),
                (direction * tap_diff[phase_shifters] * tap_step_degree[phase_shifters]),
                (direction * 2 * np.rad2deg(np.arcsin(tap_diff[phase_shifters] * \
                                                      tap_step_percent[phase_shifters]/100/2)))
                )
    return vnh, vnl, trafo_shift


def _replace_nan(array, value=0):
    mask = np.isnan(array)
    array[mask] = value
    return array


def _calc_r_x_from_dataframe(trafo_df, vn_lv, vn_trafo_lv, sn_mva):
    """
    Calculates (Vectorized) the resitance and reactance according to the
    transformer values

    """
    parallel = get_trafo_values(trafo_df, "parallel")
    vk_percent = get_trafo_values(trafo_df, "vk_percent")
    vkr_percent = get_trafo_values(trafo_df, "vkr_percent")
    tap_lv = np.square(vn_trafo_lv / vn_lv) * sn_mva  # adjust for low voltage side voltage converter
    sn_trafo_mva = get_trafo_values(trafo_df, "sn_mva")
    z_sc = vk_percent / 100. / sn_trafo_mva * tap_lv
    r_sc = vkr_percent / 100. / sn_trafo_mva * tap_lv
    x_sc = np.sign(z_sc) * np.sqrt(z_sc ** 2 - r_sc ** 2)
    return r_sc/parallel, x_sc/parallel


def _calc_nominal_ratio_from_dataframe(ppc, trafo_df, vn_hv_kv, vn_lv_kv, bus_lookup):
    """
    Calculates (Vectorized) the off nominal tap ratio::

                  (vn_hv_kv / vn_lv_kv) / (ub1_in_kv / ub2_in_kv)

    INPUT:
        **net** (Dataframe) - The net for which to calc the tap ratio.

        **vn_hv_kv** (1d array, float) - The adjusted nominal high voltages

        **vn_lv_kv** (1d array, float) - The adjusted nominal low voltages

    OUTPUT:
        **tab** (1d array, float) - The off-nominal tap ratio
    """
    # Calculating tab (trasformer off nominal turns ratio)
    tap_rat = vn_hv_kv / vn_lv_kv
    hv_bus = get_trafo_values(trafo_df, "hv_bus")
    lv_bus = get_trafo_values(trafo_df, "lv_bus")
    nom_rat = get_values(ppc["bus"][:, BASE_KV], hv_bus, bus_lookup) / \
              get_values(ppc["bus"][:, BASE_KV], lv_bus, bus_lookup)
    return tap_rat / nom_rat


def _calc_impedance_parameter(net, ppc):
    bus_lookup = net["_pd2ppc_lookups"]["bus"]
    f, t = net["_pd2ppc_lookups"]["branch"]["impedance"]
    branch = ppc["branch"]
    rij, xij, r_asym, x_asym = _calc_impedance_parameters_from_dataframe(net)
    branch[f:t, BR_R] = rij
    branch[f:t, BR_X] = xij
    branch[f:t, BR_R_ASYM] = r_asym
    branch[f:t, BR_X_ASYM] = x_asym
    branch[f:t, F_BUS] = bus_lookup[net.impedance["from_bus"].values]
    branch[f:t, T_BUS] = bus_lookup[net.impedance["to_bus"].values]
    branch[f:t, BR_STATUS] = net["impedance"]["in_service"].values

def _calc_impedance_parameters_from_dataframe(net):
    impedance = net.impedance
    sn_impedance = impedance["sn_mva"].values
    sn_net = net.sn_mva
    rij = impedance["rft_pu"].values
    xij = impedance["xft_pu"].values
    rji = impedance["rtf_pu"].values
    xji = impedance["xtf_pu"].values

    r = rij / sn_impedance * sn_net
    x = xij / sn_impedance * sn_net
    r_asym = (rji - rij) / sn_impedance * sn_net
    x_asym = (xji - xij) / sn_impedance * sn_net
    return r, x, r_asym, x_asym

def _calc_xward_parameter(net, ppc):
    bus_lookup = net["_pd2ppc_lookups"]["bus"]
    f, t = net["_pd2ppc_lookups"]["branch"]["xward"]
    branch = ppc["branch"]
    baseR = np.square(get_values(ppc["bus"][:, BASE_KV], net["xward"]["bus"].values, bus_lookup)) / \
            net.sn_mva
    xw_is = net["_is_elements"]["xward"]
    branch[f:t, F_BUS] = bus_lookup[net["xward"]["bus"].values]
    branch[f:t, T_BUS] = bus_lookup[net._pd2ppc_lookups["aux"]["xward"]]
    branch[f:t, BR_R] = net["xward"]["r_ohm"] / baseR
    branch[f:t, BR_X] = net["xward"]["x_ohm"] / baseR
    branch[f:t, BR_STATUS] = xw_is


def _gather_branch_switch_info(bus, branch_id, branch_type, net):
    # determine at which end the switch is located
    # 1 = to-bus/lv-bus; 0 = from-bus/hv-bus
    branch_id = int(branch_id)
    lookup = net._pd2ppc_lookups["branch"]
    if branch_type == "l":
        side = "to" if net["line"]["to_bus"].at[branch_id] == bus else "from"
        branch_idx = net["line"].index.get_loc(branch_id)
        return side, int(bus), int(branch_idx)
    elif branch_type == "t":
        side = "hv" if net["trafo"]["hv_bus"].at[branch_id] == bus else "lv"
        branch_idx = lookup["trafo"][0] + net["trafo"].index.get_loc(branch_id)
        return side, int(bus), int(branch_idx)
    elif branch_type == "t3":
        f, t = lookup["trafo3w"]
        if net["trafo3w"]["hv_bus"].at[branch_id] == bus:
            side = "hv"
            offset = 0
        elif net["trafo3w"]["mv_bus"].at[branch_id] == bus:
            side = "mv"
            offset = (t - f)/3
        elif net["trafo3w"]["lv_bus"].at[branch_id] == bus:
            side = "lv"
            offset = (t - f)/3*2
        branch_idx = lookup["trafo3w"][0] + net["trafo3w"].index.get_loc(branch_id) + offset
        return side, int(bus), int(branch_idx)

def _switch_branches(net, ppc):
    from pandapower.shortcircuit.idx_bus import C_MIN, C_MAX
    bus_lookup = net["_pd2ppc_lookups"]["bus"]
    calculate_voltage_angles = net._options["calculate_voltage_angles"]
    neglect_open_switch_branches = net._options["neglect_open_switch_branches"]
    mode = net._options["mode"]
    open_switches = (net.switch.closed.values == False)
    n_bus = ppc["bus"].shape[0]
    for et, element in [("l", "line"), ("t", "trafo"), ("t3", "trafo3w")]:
        switch_mask = open_switches & (net.switch.et.values == et)
        if not switch_mask.any():
            continue
        nr_open_switches = np.count_nonzero(switch_mask)
        mapfunc = partial(_gather_branch_switch_info, branch_type=et, net=net)
        switch_element = net["switch"]["element"].values[switch_mask]
        switch_buses = net["switch"]["bus"].values[switch_mask]
        switch_info = np.array(list(map(mapfunc, switch_buses, switch_element)))
        sw_sides = switch_info[:, 0]
        sw_bus_index = bus_lookup[switch_info[:, 1].astype(int)]
        sw_branch_index = switch_info[:, 2].astype(int)
        if neglect_open_switch_branches:
            # deactivate switches which have an open switch instead of creating aux buses
            ppc["branch"][sw_branch_index, BR_STATUS] = 0
            continue

        new_buses = np.zeros(shape=(nr_open_switches, ppc["bus"].shape[1]), dtype=float)
        new_buses[:, :15] = np.array([0, 1, 0, 0, 0, 0, 1, 1, 0, 0, 1, 1.1, 0.9, 0, 0])
        new_indices = np.arange(n_bus, n_bus + nr_open_switches)
        new_buses[:, 0] = new_indices
        new_buses[:, BASE_KV] = ppc["bus"][sw_bus_index, BASE_KV]
        ppc["bus"] = np.vstack([ppc["bus"], new_buses])
        n_bus += new_buses.shape[0]
        init_vm = net._options["init_vm_pu"]
        init_va = net._options["init_va_degree"]
        for location in np.unique(sw_sides):
            mask = sw_sides==location
            buses = new_indices[mask]
            side = F_BUS if location == "hv" or location == "from" else T_BUS
            for init, col in [(init_vm, VM),  (init_va, VA)]:
                if isinstance(init, str) and init == "results":
                    if col == VM:
                        res_column = net["res_%s"%element]["vm_%s_pu"%location]
                    else:
                        res_column = net["res_%s"%element]["va_%s_degree"%location]
                    init_values = res_column.loc[switch_element].values[mask]
                else:
                    if element == "line":
                        opposite_buses = ppc["branch"][sw_branch_index[mask], side].real.astype(int)
                        init_values = ppc["bus"][opposite_buses, col]
                    else:
                        opposite_side = T_BUS if side == F_BUS else F_BUS
                        opposite_buses = ppc["branch"][sw_branch_index[mask], opposite_side].real.astype(int)
                        if col == VM:
                            taps = ppc["branch"][sw_branch_index[mask], TAP].real
                            init_values = ppc["bus"][opposite_buses, col] * taps
                        else:
                            if calculate_voltage_angles:
                                shift = ppc["branch"][sw_branch_index[mask], SHIFT].real.astype(int)
                                init_values = ppc["bus"][opposite_buses, col] + shift
                            else:
                                init_values = ppc["bus"][opposite_buses, col]
                ppc["bus"][buses, col] = init_values
            if mode == "sc":
                ppc["bus"][buses, C_MAX] = ppc["bus"][opposite_buses, C_MAX]
                ppc["bus"][buses, C_MIN] = ppc["bus"][opposite_buses, C_MIN]
            ppc["branch"][sw_branch_index[mask], side] = new_indices[mask]


def _branches_with_oos_buses(net, ppc):
    """
    Updates the ppc["branch"] matrix with the changed from or to values
    if the branch is connected to an out of service bus

    Adds auxiliary buses if branch is connected to an out of service bus
    Sets branch out of service if connected to two out of service buses

    **INPUT**:
        **n** - The pandapower format network

        **ppc** - The PYPOWER format network to fill in values
        **bus_is** - The in service buses
    """
    bus_lookup = net["_pd2ppc_lookups"]["bus"]
    # get in service elements
    _is_elements = net["_is_elements"]
    bus_is_idx = _is_elements['bus_is_idx']
    line_is_idx = _is_elements['line_is_idx']

    n_oos_buses = len(net['bus']) - len(bus_is_idx)

    # only filter lines at oos buses if oos buses exists
    if n_oos_buses > 0:
        n_bus = len(ppc["bus"])
        future_buses = [ppc["bus"]]
        # out of service buses
        bus_oos = np.setdiff1d(net['bus'].index.values, bus_is_idx)
        # from buses of line
        line_buses = net["line"][["from_bus", "to_bus"]].loc[line_is_idx].values
        f_bus = line_buses[:, 0]
        t_bus = line_buses[:, 1]

        # determine on which side of the line the oos bus is located
        mask_from = np.in1d(f_bus, bus_oos)
        mask_to = np.in1d(t_bus, bus_oos)

        mask_and = mask_to & mask_from
        if np.any(mask_and):
            mask_from[mask_and] = False
            mask_to[mask_and] = False

        # get lines that are connected to oos bus at exactly one side
        # buses that are connected to two oos buses will be removed by ext2int
        mask_or = mask_to | mask_from
        # check whether buses are connected to line
        oos_buses_at_lines = np.hstack([f_bus[mask_from], t_bus[mask_to]])
        n_oos_buses_at_lines = len(oos_buses_at_lines)

        # only if oos_buses are at lines (they could be isolated as well)
        if n_oos_buses_at_lines > 0:
            ls_info = np.zeros((n_oos_buses_at_lines, 3), dtype=int)
            ls_info[:, 0] = mask_to[mask_or] & ~mask_from[mask_or]
            ls_info[:, 1] = oos_buses_at_lines
            ls_info[:, 2] = np.nonzero(np.in1d(net['line'].index, line_is_idx[mask_or]))[0]

            # ls_info = list(map(mapfunc,
            #               line_switches["bus"].values,
            #               line_switches["element"].values))
            # we now have the following matrix
            # 0: 1 if switch is at to_bus, 0 else
            # 1: bus of the switch
            # 2: position of the line a switch is connected to
            # ls_info = np.array(ls_info, dtype=int)

            # build new buses
            new_ls_buses = np.zeros(shape=(n_oos_buses_at_lines, ppc["bus"].shape[1]), dtype=float)
            new_indices = np.arange(n_bus, n_bus + n_oos_buses_at_lines)
            # the newly created buses
            new_ls_buses[:, :15] = np.array([0, 1, 0, 0, 0, 0, 1, 1, 0, 0, 1, 1.1, 0.9, 0, 0])
            new_ls_buses[:, 0] = new_indices
            new_ls_buses[:, BASE_KV] = get_values(ppc["bus"][:, BASE_KV], ls_info[:, 1], bus_lookup)

            future_buses.append(new_ls_buses)

            # re-route the end of lines to a new bus
            ppc["branch"][ls_info[ls_info[:, 0].astype(bool), 2], 1] = \
                new_indices[ls_info[:, 0].astype(bool)]
            ppc["branch"][ls_info[np.logical_not(ls_info[:, 0]), 2], 0] = \
                new_indices[np.logical_not(ls_info[:, 0])]

            ppc["bus"] = np.vstack(future_buses)


def _update_trafo_trafo3w_ppc(net, ppc):
    """
    Updates the trafo and trafo3w values when reusing the ppc between two powerflows

    :param net: pandapower net
    :param ppc: pypower format
    :return: ppc with updates values
    """
    line_end = len(net["line"])
    trafo_end = line_end + len(net["trafo"])
    trafo3w_end = trafo_end + len(net["trafo3w"]) * 3

    if trafo_end > line_end:
        ppc["branch"][line_end:trafo_end,
        [F_BUS, T_BUS, BR_R, BR_X, BR_B, TAP, SHIFT, BR_STATUS, RATE_A]] = \
            _calc_trafo_parameter(net, ppc)
    if trafo3w_end > trafo_end:
        ppc["branch"][trafo_end:trafo3w_end, [F_BUS, T_BUS, BR_R, BR_X, BR_B, TAP, SHIFT, BR_STATUS]] = \
            _calc_trafo3w_parameter(net, ppc)


def _calc_switch_parameter(net, ppc):
    """
    calculates the line parameter in per unit.

    **INPUT**:
        **net** -The pandapower format network

    **RETURN**:
        **t** - Temporary line parameter. Which is a complex128
                Nunmpy array. with the following order:
                0:bus_a; 1:bus_b; 2:r_pu; 3:x_pu; 4:b_pu
    """
    rx_ratio = net["_options"]["switch_rx_ratio"]
    rz_ratio = rx_ratio / np.sqrt(1 + rx_ratio**2)
    xz_ratio = 1 / np.sqrt(1 + rx_ratio**2)

    f, t = net["_pd2ppc_lookups"]["branch"]["switch"]
    branch = ppc["branch"]
    bus_lookup = net["_pd2ppc_lookups"]["bus"]
    switch = net.switch[net._impedance_bb_switches]
    fb = bus_lookup[switch["bus"].values]
    tb = bus_lookup[switch["element"].values]
    baseR = np.square(ppc["bus"][fb, BASE_KV]) / net.sn_mva
    branch[f:t, F_BUS] = fb
    branch[f:t, T_BUS] = tb
    
    z_switch = switch['z_ohm'].values
    # x_switch will have the same value of r_switch to avoid zero dividence
    branch[f:t, BR_R] = z_switch / baseR * rz_ratio
    branch[f:t, BR_X] = z_switch / baseR * xz_ratio


def _end_temperature_correction_factor(net, short_circuit=False):
    """
    Function to calculate resistance correction factor for the given temperature ("endtemp_degree").
    When multiplied by the factor, the value of r_ohm_per_km will correspond to the resistance at
    the given temperature.

    In case of short circuit calculation, the relevant value for the temperature is
    "endtemp_degree", which stands for the final temperature of a line after the short circuit.
    The temperature coefficient "alpha" is a constant value of 0.004 in the short circuit
    calculation standard IEC 60909-0:2016.

    In case of a load flow calculation, the relelvant parameter is "temperature_degree_celsius",
    which is specified by the user and allows calculating load flow for a given operating
    temperature.

    The alpha value can be provided according to the used material for the purpose of load flow
    calculation, e.g. 0.0039 for copper or 0.00403 for aluminum. If alpha is not provided in the
    net.line table, the default value of 0.004 is used.

    The calculation of the electrical resistance is based on the formula R = R20(1+alpha*(T-20°C)),
    where R is the calculated resistance, R20 is the resistance at 20 °C, alpha is the temperature
    coefficient of resistance of the conducting material and T is the line temperature in °C.
    Accordingly, the resulting correction factor is (1+alpha*(T-20°C)).

    Args:
        net: pandapowerNet
        short_circuit: whether the factor is calculated in the scope of a short circuit calculation

    Returns:
        correction factor for line R, by which the line parameter should be multiplied to
                obtain the value of resistance at line temperature "endtemp_degree"

    """

    if short_circuit:
        # endtemp_degree is line temperature that is reached as the result of a short circuit
        # this value is the property of the lines
        if "endtemp_degree" not in net.line.columns:
            raise UserWarning("Specify end temperature for lines in net.line.endtemp_degree")

        delta_t_degree_celsius = net.line.endtemp_degree.values.astype(np.float64) - 20
        # alpha is the temperature correction factor for the electric resistance of the material
        # formula from standard, used this way in short-circuit calculation
        alpha = 4e-3
    else:
        # temperature_degree_celsius is line temperature for load flow calculation
        if "temperature_degree_celsius" not in net.line.columns:
            raise UserWarning("Specify line temperature in net.line.temperature_degree_celsius")

        delta_t_degree_celsius = net.line.temperature_degree_celsius.values.astype(np.float64) - 20

        if 'alpha' in net.line.columns:
            alpha = net.line.alpha.values.astype(np.float64)
        else:
            alpha = 4e-3

    r_correction_for_temperature = 1 + alpha * delta_t_degree_celsius

    return r_correction_for_temperature


def _transformer_correction_factor(vk, vkr, sn, cmax):
    """
        2W-Transformer impedance correction factor in short circuit calculations,
        based on the IEC 60909-0:2016 standard.
        Args:
            vk: transformer short-circuit voltage, percent
            vkr: real-part of transformer short-circuit voltage, percent
            sn: transformer rating, kVA
            cmax: voltage factor to account for maximum worst-case currents, based on the lv side

        Returns:
            kt: transformer impedance correction factor for short-circuit calculations
        """
    zt = vk / 100 / sn
    rt = vkr / 100 / sn
    xt = np.sqrt(zt ** 2 - rt ** 2)
    kt = 0.95 * cmax / (1 + .6 * xt * sn)
    return kt


def get_is_lines(net):
    """
    get indices of lines that are in service and save that information in net
    """
    _is_elements = net["_is_elements"]
    _is_elements["line"] = net["line"][net["line"]["in_service"].values.astype(bool)]


def _trafo_df_from_trafo3w(net):
    nr_trafos = len(net["trafo3w"])
    trafo2 = dict()
    sides = ["hv", "mv", "lv"]
    mode = net._options["mode"]
    loss_side = net._options["trafo3w_losses"].lower()
    nr_trafos = len(net["trafo3w"])
    t3 = net["trafo3w"]
    _calculate_sc_voltages_of_equivalent_transformers(t3, trafo2, mode)
    _calculate_3w_tap_changers(t3, trafo2, sides)
    zeros = np.zeros(len(net.trafo3w))
    aux_buses = net._pd2ppc_lookups["aux"]["trafo3w"]
    trafo2["hv_bus"] = {"hv": t3.hv_bus.values, "mv": aux_buses, "lv": aux_buses}
    trafo2["lv_bus"] = {"hv": aux_buses, "mv": t3.mv_bus.values, "lv": t3.lv_bus.values}
    trafo2["in_service"] = {side: t3.in_service.values for side in sides}
    trafo2["i0_percent"] = {side: t3.i0_percent.values if loss_side == side else zeros for side in sides}
    trafo2["pfe_kw"] = {side: t3.pfe_kw.values if loss_side == side else zeros for side in sides}
    trafo2["vn_hv_kv"] = {side: t3.vn_hv_kv.values for side in sides}
    trafo2["vn_lv_kv"] = {side: t3["vn_%s_kv"%side].values for side in sides}
    trafo2["shift_degree"] = {"hv": np.zeros(nr_trafos), "mv": t3.shift_mv_degree.values,
                              "lv": t3.shift_lv_degree.values}
    trafo2["tap_phase_shifter"] = {side: np.zeros(nr_trafos).astype(bool) for side in sides}
    trafo2["parallel"] = {side: np.ones(nr_trafos) for side in sides}
    trafo2["df"] = {side: np.ones(nr_trafos) for side in sides}
    if net._options["mode"] == "opf" and "max_loading_percent" in net.trafo3w:
        trafo2["max_loading_percent"] = {side: net.trafo3w.max_loading_percent.values for side in sides}
    return {var: np.concatenate([trafo2[var][side] for side in sides]) for var in trafo2.keys()}


def _calculate_sc_voltages_of_equivalent_transformers(t3, t2, mode):
    vk_3w = np.stack([t3.vk_hv_percent.values, t3.vk_mv_percent.values, t3.vk_lv_percent.values])
    vkr_3w = np.stack([t3.vkr_hv_percent.values, t3.vkr_mv_percent.values, t3.vkr_lv_percent.values])
    sn = np.stack([t3.sn_hv_mva.values, t3.sn_mv_mva.values, t3.sn_lv_mva.values])

    vk_2w_delta = z_br_to_bus_vector(vk_3w, sn)
    vkr_2w_delta = z_br_to_bus_vector(vkr_3w, sn)
    if mode == "sc":
        kt = _transformer_correction_factor(vk_3w, vkr_3w, sn, 1.1)
        vk_2w_delta *= kt
        vkr_2w_delta *= kt
    vki_2w_delta = np.sqrt(vk_2w_delta ** 2 - vkr_2w_delta ** 2)
    vkr_2w = wye_delta_vector(vkr_2w_delta, sn)
    vki_2w = wye_delta_vector(vki_2w_delta, sn)
    vk_2w = np.sign(vki_2w) * np.sqrt(vki_2w ** 2 + vkr_2w ** 2)
    if np.any(vk_2w == 0):
        raise UserWarning("Equivalent transformer with zero impedance!")
    t2["vk_percent"] = {"hv": vk_2w[0, :], "mv": vk_2w[1, :], "lv": vk_2w[2, :]}
    t2["vkr_percent"] = {"hv": vkr_2w[0, :], "mv": vkr_2w[1, :], "lv": vkr_2w[2, :]}
    t2["sn_mva"] = {"hv": sn[0, :], "mv": sn[1, :], "lv": sn[2, :]}


def z_br_to_bus_vector(z, sn):
    return sn[0, :] * np.array([z[0,:] / sn[[0,1],:].min(axis=0), z[1,:] /
                            sn[[1,2],:].min(axis=0), z[2,:] / sn[[0,2],:].min(axis=0)])


def wye_delta(zbr_n, s):
    return .5 * s / s[0] * np.array([(zbr_n[0] + zbr_n[2] - zbr_n[1]),
                                     (zbr_n[1] + zbr_n[0] - zbr_n[2]),
                                     (zbr_n[2] + zbr_n[1] - zbr_n[0])])


def wye_delta_vector(zbr_n, s):
    return .5 * s / s[0, :] * np.array([(zbr_n[0, :] + zbr_n[2, :] - zbr_n[1, :]),
                                     (zbr_n[1, :] + zbr_n[0, :] - zbr_n[2, :]),
                                     (zbr_n[2, :] + zbr_n[1, :] - zbr_n[0, :])])


def _calculate_3w_tap_changers(t3, t2, sides):
    tap_variables = ["tap_side", "tap_pos", "tap_neutral", "tap_max", "tap_min", "tap_step_percent",
                     "tap_step_degree"]
    sides = ["hv", "mv", "lv"]
    nr_trafos = len(t3)
    empty = np.zeros(nr_trafos)
    empty.fill(np.nan)
    tap_arrays = {var: {side: empty.copy() for side in sides} for var in tap_variables}
    tap_arrays["tap_side"] = {side: np.array([None]*nr_trafos) for side in sides}
    at_star_point = t3.tap_at_star_point.values
    any_at_star_point = at_star_point.any()
    for side in sides:
        tap_mask = t3.tap_side.values == side
        for var in tap_variables:
            tap_arrays[var][side][tap_mask] = t3[var].values[tap_mask]

        # t3 trafos with tap changer at terminals
        tap_arrays["tap_side"][side][tap_mask] = "hv" if side == "hv" else "lv"

        # t3 trafos with tap changer at star points
        if any_at_star_point:
            mask_star_point = tap_mask & at_star_point
            tap_arrays["tap_side"][side][mask_star_point] = "lv" if side == "hv" else "hv"
            tap_arrays["tap_step_degree"][side][mask_star_point] += 180
    t2.update(tap_arrays)<|MERGE_RESOLUTION|>--- conflicted
+++ resolved
@@ -71,11 +71,7 @@
                 end = start + len(net[element])
             net._pd2ppc_lookups["branch"][element] = (start, end)
             start = end
-<<<<<<< HEAD
-    if net._impedance_bb_switches is not None:
-=======
     if "_impedance_bb_switches" in net and net._impedance_bb_switches.any():
->>>>>>> fd996916
         end = start + net._impedance_bb_switches.sum()
         net._pd2ppc_lookups["branch"]["switch"] = (start, end)
     return end
