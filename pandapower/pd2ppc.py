# -*- coding: utf-8 -*-

<<<<<<< HEAD
# =============================================================================
# Copyright (c) 2016-2019 by University of Kassel and 
# Fraunhofer Institute for Energy Economics and Energy System Technology (IEE),
#  Kassel. All rights reserved.
# =============================================================================
=======
# Copyright (c) 2016-2020 by University of Kassel and Fraunhofer Institute for Energy Economics
# and Energy System Technology (IEE), Kassel. All rights reserved.

>>>>>>> fd85b163

import copy
import numpy as np
import math
import pandapower.auxiliary as aux
import warnings
from pandapower.build_branch import _initialize_branch_lookup,\
_build_branch_ppc, _switch_branches, _branches_with_oos_buses,\
_calc_tap_from_dataframe,_calc_nominal_ratio_from_dataframe,\
_transformer_correction_factor
from pandapower.build_bus import _build_bus_ppc, _calc_pq_elements_and_add_on_ppc, \
_calc_shunts_and_add_on_ppc, _add_gen_impedances_ppc, _add_motor_impedances_ppc
from pandapower.build_gen import _build_gen_ppc, _check_voltage_setpoints_at_same_bus, \
    _check_voltage_angles_at_same_bus, _check_for_reference_bus
from pandapower.opf.make_objective import _make_objective
from pandapower.pypower.idx_area import PRICE_REF_BUS
from pandapower.pypower.idx_brch import F_BUS, T_BUS, BR_STATUS, branch_cols, \
    TAP, SHIFT, BR_R, BR_X, BR_B
from pandapower.pypower.idx_bus import NONE, BUS_I, BUS_TYPE, BASE_KV, GS, BS
from pandapower.pypower.idx_gen import GEN_BUS, GEN_STATUS
from pandapower.pypower.run_userfcn import run_userfcn


def _pd2ppc(net, sequence=None):
    """
    Converter Flow:
        1. Create an empty pypower datatructure
        2. Calculate loads and write the bus matrix
        3. Build the gen (Infeeder)- Matrix
        4. Calculate the line parameter and the transformer parameter,
           and fill it in the branch matrix.
           Order: 1st: Line values, 2nd: Trafo values
        5. if opf: make opf objective (gencost)
        6. convert internal ppci format for pypower powerflow / 
        opf without out of service elements and rearanged buses

    INPUT:
        **net** - The pandapower format network
        **sequence** - Used for three phase analysis
        ( 0 - Zero Sequence
          1 - Positive Sequence
          2 - Negative Sequence
        ) 

    OUTPUT:
        **ppc** - The simple matpower format network. Which consists of:
                  ppc = {
                        "baseMVA": 1., *float*
                        "version": 2,  *int*
                        "bus": np.array([], dtype=float),
                        "branch": np.array([], dtype=np.complex128),
                        "gen": np.array([], dtype=float),
                        "gencost" =  np.array([], dtype=float), only for OPF
                        "internal": {
                              "Ybus": np.array([], dtype=np.complex128)
                              , "Yf": np.array([], dtype=np.complex128)
                              , "Yt": np.array([], dtype=np.complex128)
                              , "branch_is": np.array([], dtype=bool)
                              , "gen_is": np.array([], dtype=bool)
                              }
        **ppci** - The "internal" pypower format network for PF calculations
        
    """
    # select elements in service (time consuming, so we do it once)
    net["_is_elements"] = aux._select_is_elements_numba(net, sequence=sequence)

    # Gets network configurations
    mode = net["_options"]["mode"]
    check_connectivity = net["_options"]["check_connectivity"]
    calculate_voltage_angles = net["_options"]["calculate_voltage_angles"]

    ppc = _init_ppc(net, mode=mode, sequence=sequence)

    # generate ppc['bus'] and the bus lookup
    _build_bus_ppc(net, ppc)
    if sequence == 0:
        # Adds external grid impedance for 3ph and sc calculations in ppc0
        _add_ext_grid_sc_impedance_zero(net, ppc)
        # Calculates ppc0 branch impedances from branch elements
        _build_branch_ppc_zero(net, ppc)
    else:
        # Calculates ppc1/ppc2 branch impedances from branch elements  
        _build_branch_ppc(net, ppc)

    # Adds P and Q for loads / sgens in ppc['bus'] (PQ nodes)
    if mode == "sc":
        _add_gen_impedances_ppc(net, ppc)
        _add_motor_impedances_ppc(net, ppc)
    else:
        _calc_pq_elements_and_add_on_ppc(net, ppc, sequence=sequence)
        # adds P and Q for shunts, wards and xwards (to PQ nodes)
        _calc_shunts_and_add_on_ppc(net, ppc)

    # adds auxilary buses for open switches at branches
    _switch_branches(net, ppc)

    # Adds auxilary buses for in service lines with out of service buses.
    # Also deactivates lines if they are connected to two out of service buses
    _branches_with_oos_buses(net, ppc)

    if check_connectivity:
        if sequence in [None, 1, 2]:
            # sets islands (multiple isolated nodes) out of service
            if "opf" in mode:
                net["_isolated_buses"], _, _ = aux._check_connectivity_opf(ppc)
            else:
                net["_isolated_buses"], _, _ = aux._check_connectivity(ppc)
            net["_is_elements_final"] = aux._select_is_elements_numba(net,
                                                                      net._isolated_buses, sequence)
        else:
            ppc["bus"][net._isolated_buses, BUS_TYPE] = NONE
        net["_is_elements"] = net["_is_elements_final"]
    else:
        # sets buses out of service, which aren't connected to branches / REF buses
        aux._set_isolated_buses_out_of_service(net, ppc)

    _build_gen_ppc(net, ppc)

    if "pf" in mode:
        _check_for_reference_bus(ppc)

    aux._replace_nans_with_default_limits(net, ppc)

    # generates "internal" ppci format (for powerflow calc) 
    # from "external" ppc format and updates the bus lookup
    # Note: Also reorders buses and gens in ppc
    ppci = _ppc2ppci(ppc, net)

    if mode == "pf":
        # check if any generators connected to the same bus have different voltage setpoints
        _check_voltage_setpoints_at_same_bus(ppc)
        if calculate_voltage_angles:
            _check_voltage_angles_at_same_bus(net, ppci)

    if mode == "opf":
        # make opf objective
        ppci = _make_objective(ppci, net)

    return ppc, ppci


def _init_ppc(net, mode="pf", sequence=None):
    # init empty ppc
    ppc = {"baseMVA": net.sn_mva
        , "version": 2
        , "bus": np.array([], dtype=float)
        , "branch": np.array([], dtype=np.complex128)
        , "gen": np.array([], dtype=float)
        , "internal": {
            "Ybus": np.array([], dtype=np.complex128)
            , "Yf": np.array([], dtype=np.complex128)
            , "Yt": np.array([], dtype=np.complex128)
            , "branch_is": np.array([], dtype=bool)
            , "gen_is": np.array([], dtype=bool)
            , "DLF": np.array([], dtype=np.complex128)
            , "buses_ord_bfs_nets": np.array([], dtype=float)
        }
           }
    if mode == "opf":
        # additional fields in ppc
        ppc["gencost"] = np.array([], dtype=float)
    net["_ppc"] = ppc

    if sequence is None:
        net["_ppc"] = ppc
    else:
        ppc["sequence"] = int(sequence)
        net["_ppc%s" % sequence] = ppc
    return ppc


def _ppc2ppci(ppc, net, ppci=None):
    """
    Creates the ppci which is used to run the power flow / OPF...
    The ppci is similar to the ppc except that:
    1. it contains no out of service elements
    2. buses are sorted

    Parameters
    ----------
    ppc - the ppc
    net - the pandapower net

    Returns
    -------
    ppci - the "internal" ppc

    """
    # get empty ppci
    if ppci is None:
        ppci = _init_ppc(net, mode=net["_options"]["mode"])
    # BUS Sorting and lookups
    # get bus_lookup
    bus_lookup = net["_pd2ppc_lookups"]["bus"]
    # get OOS busses and place them at the end of the bus array
    # (there are no OOS busses in the ppci)
    oos_busses = ppc['bus'][:, BUS_TYPE] == NONE
    ppci['bus'] = ppc['bus'][~oos_busses]
    # in ppc the OOS busses are included and at the end of the array
    ppc['bus'] = np.vstack([ppc['bus'][~oos_busses], ppc['bus'][oos_busses]])

    # generate bus_lookup_ppc_ppci (ppc -> ppci lookup)
    ppc_former_order = (ppc['bus'][:, BUS_I]).astype(int)
    aranged_buses = np.arange(len(ppc["bus"]))

    # lookup ppc former order -> consecutive order
    e2i = np.zeros(len(ppc["bus"]), dtype=int)
    e2i[ppc_former_order] = aranged_buses

    # save consecutive indices in ppc and ppci
    ppc['bus'][:, BUS_I] = aranged_buses
    ppci['bus'][:, BUS_I] = ppc['bus'][:len(ppci['bus']), BUS_I]

    # update lookups (pandapower -> ppci internal)
    _update_lookup_entries(net, bus_lookup, e2i, "bus")

    if 'areas' in ppc:
        if len(ppc["areas"]) == 0:  # if areas field is empty
            del ppc['areas']  # delete it (so it's ignored)

    # bus types
    bt = ppc["bus"][:, BUS_TYPE]

    # update branch, gen and areas bus numbering
    ppc['gen'][:, GEN_BUS] = e2i[np.real(ppc["gen"][:, GEN_BUS]).astype(int)].copy()
    ppc["branch"][:, F_BUS] = e2i[np.real(ppc["branch"][:, F_BUS]).astype(int)].copy()
    ppc["branch"][:, T_BUS] = e2i[np.real(ppc["branch"][:, T_BUS]).astype(int)].copy()

    # Note: The "update branch, gen and areas bus numbering" does the same as:
    # ppc['gen'][:, GEN_BUS] = get_indices(ppc['gen'][:, GEN_BUS], bus_lookup_ppc_ppci)
    # ppc["branch"][:, F_BUS] = get_indices(ppc["branch"][:, F_BUS], bus_lookup_ppc_ppci)
    # ppc["branch"][:, T_BUS] = get_indices( ppc["branch"][:, T_BUS], bus_lookup_ppc_ppci)
    # but faster...

    if 'areas' in ppc:
        ppc["areas"][:, PRICE_REF_BUS] = \
            e2i[np.real(ppc["areas"][:, PRICE_REF_BUS]).astype(int)].copy()

    # initialize gen lookups
    for element, (f, t) in net._gen_order.items():
        _build_gen_lookups(net, element, f, t)

    # determine which buses, branches, gens are connected and
    # in-service
    n2i = ppc["bus"][:, BUS_I].astype(int)
    bs = (bt != NONE)  # bus status

    gs = ((ppc["gen"][:, GEN_STATUS] > 0) &  # gen status
          bs[n2i[np.real(ppc["gen"][:, GEN_BUS]).astype(int)]])
    ppci["internal"]["gen_is"] = gs

    brs = (np.real(ppc["branch"][:, BR_STATUS]).astype(int) &  # branch status
           bs[n2i[np.real(ppc["branch"][:, F_BUS]).astype(int)]] &
           bs[n2i[np.real(ppc["branch"][:, T_BUS]).astype(int)]]).astype(bool)
    ppci["internal"]["branch_is"] = brs

    if 'areas' in ppc:
        ar = bs[n2i[ppc["areas"][:, PRICE_REF_BUS].astype(int)]]
        # delete out of service areas
        ppci["areas"] = ppc["areas"][ar]

    # select in service elements from ppc and put them in ppci
    ppci["branch"] = ppc["branch"][brs]

    ppci["gen"] = ppc["gen"][gs]

    if 'dcline' in ppc:
        ppci['dcline'] = ppc['dcline']
    # execute userfcn callbacks for 'ext2int' stage
    if 'userfcn' in ppci:
        ppci = run_userfcn(ppci['userfcn'], 'ext2int', ppci)

    if net._pd2ppc_lookups["ext_grid"] is not None:
        ref_gens = np.setdiff1d(net._pd2ppc_lookups["ext_grid"], np.array([-1]))
    else:
        ref_gens = np.array([])
    if np.any(net.gen.slack.values[net._is_elements["gen"]]):
        slack_gens = np.array(net.gen.index)[net._is_elements["gen"] \
                                             & net.gen["slack"].values]
        ref_gens = np.append(ref_gens, net._pd2ppc_lookups["gen"][slack_gens])
    ppci["internal"]["ref_gens"] = ref_gens.astype(int)
    return ppci


def _update_lookup_entries(net, lookup, e2i, element):
    valid_bus_lookup_entries = lookup >= 0
    # update entries
    lookup[valid_bus_lookup_entries] = e2i[lookup[valid_bus_lookup_entries]]
    aux._write_lookup_to_net(net, element, lookup)


def _build_gen_lookups(net, element, f, t):
    in_service = net._is_elements[element]
    if "controllable" in element:
        pandapower_index = net[element.split("_")[0]].index.values[in_service]
    else:
        pandapower_index = net[element].index.values[in_service]
    ppc_index = np.arange(f, t)
    if len(pandapower_index) > 0:
        _init_lookup(net, element, pandapower_index, ppc_index)


def _init_lookup(net, lookup_name, pandapower_index, ppc_index):
    # init lookup
    lookup = -np.ones(max(pandapower_index) + 1, dtype=int)

    # update lookup
    lookup[pandapower_index] = ppc_index
<<<<<<< HEAD
    aux._write_lookup_to_net(net, lookup_name, lookup)


def _build_branch_ppc_zero(net, ppc):
    """
    Takes an empty ppc0 and puts zero sequence branch impedances. The branch
    datatype will be np.complex 128 afterwards.

    .. note:: The order of branches in the ppc is:
            1. Lines
            2. Transformers

    **INPUT**:
        **net** -The pandapower format network

        **ppc** - The PYPOWER format network to fill in values

    """
    length = _initialize_branch_lookup(net)
    lookup = net._pd2ppc_lookups["branch"]
    mode = net._options["mode"]
    ppc["branch"] = np.zeros(shape=(length, branch_cols), dtype=np.complex128)
    if mode == "sc":
        from pandapower.shortcircuit.idx_brch import branch_cols_sc
        branch_sc = np.empty(shape=(length, branch_cols_sc), dtype=float)
        branch_sc.fill(np.nan)
        ppc["branch"] = np.hstack((ppc["branch"], branch_sc))
    ppc["branch"][:, :13] = np.array([0, 0, 0, 0, 0, 250, 250, 250, 1, 0, \
                                      1, -360, 360])
    # Adds zero sequence impedances of lines in ppc0
    _add_line_sc_impedance_zero(net, ppc)
    # Adds zero sequence impedances of transformers in ppc0
    _add_trafo_sc_impedance_zero(net, ppc)
    if "trafo3w" in lookup:
        raise NotImplementedError("Three winding transformers are not \
                                  implemented for unbalanced calculations")


def _add_trafo_sc_impedance_zero(net, ppc, trafo_df=None):
    if trafo_df is None:
        trafo_df = net["trafo"]
    branch_lookup = net["_pd2ppc_lookups"]["branch"]
    if not "trafo" in branch_lookup:
        return
    bus_lookup = net["_pd2ppc_lookups"]["bus"]
    mode = net["_options"]["mode"]
    f, t = branch_lookup["trafo"]
    trafo_df["_ppc_idx"] = range(f, t)
    bus_lookup = net["_pd2ppc_lookups"]["bus"]
    buses_all, gs_all, bs_all = np.array([], dtype=int), np.array([]), \
                                np.array([])
    if not "vector_group" in trafo_df:
        raise ValueError("Vector Group of transformer needs to be specified for zero \
                         sequence modelling \n Try : net.trafo[\"vector_group\"] = 'Dyn'" )

    for vector_group, trafos in trafo_df.groupby("vector_group"):
        ppc_idx = trafos["_ppc_idx"].values.astype(int)
        ppc["branch"][ppc_idx, BR_STATUS] = 0

        if vector_group in ["Yy", "Yd", "Dy", "Dd"]:
            continue

        vk_percent = trafos["vk_percent"].values.astype(float)
        vkr_percent = trafos["vkr_percent"].values.astype(float)
        sn_mva = trafos["sn_mva"].values.astype(float)
        # Just put pos seq parameter if zero seq parameter is zero
        if not "vk0_percent" in trafos:
            raise ValueError("Short circuit voltage of transformer Vk0 needs to be specified for zero \
                             sequence modelling \n Try : net.trafo[\"vk0_percent\"] = net.trafo[\"vk_percent\"]" )
        vk0_percent = trafos["vk0_percent"].values.astype(float) if \
            trafos["vk0_percent"].values.astype(float).all() != 0. else \
            trafos["vk_percent"].values.astype(float)
        # Just put pos seq parameter if zero seq parameter is zero
        if not "vkr0_percent" in trafos:
            raise ValueError("Real part of short circuit voltage Vk0(Real) needs to be specified for transformer \
                             modelling \n Try : net.trafo[\"vkr0_percent\"] = net.trafo[\"vkr_percent\"]" )        
        vkr0_percent = trafos["vkr0_percent"].values.astype(float) if \
            trafos["vkr0_percent"].values.astype(float).all() != 0. else \
            trafos["vkr_percent"].values.astype(float)
        lv_buses = trafos["lv_bus"].values.astype(int)
        hv_buses = trafos["hv_bus"].values.astype(int)
        lv_buses_ppc = bus_lookup[lv_buses]
        hv_buses_ppc = bus_lookup[hv_buses]
        if not "mag0_percent" in trafos:
            # For Shell Type transformers vk0 = vk * 1
            #        and mag0_percent = 10 ... 100  Zm0/ Zsc0
            # --pg 50 DigSilent Power Factory Transformer manual
            raise ValueError("Magnetizing impedance to vk0 ratio needs to be specified for transformer \
                             modelling  \n Try : net.trafo[\"mag0_percent\"] = 100" )           
        mag0_ratio = trafos.mag0_percent.values.astype(float)
        if not "mag0_rx" in trafos:
            raise ValueError("Magnetizing impedance R/X ratio needs to be specified for transformer \
                             modelling \n Try : net.trafo[\"mag0_rx\"] = 0 " )        
        mag0_rx = trafos["mag0_rx"].values.astype(float)
        if not "si0_hv_partial" in trafos:
            raise ValueError("Zero sequence short circuit impedance partition towards HV side needs to be specified for transformer \
                             modelling \n Try : net.trafo[\"si0_hv_partial\"] = 0.9 " )          
        si0_hv_partial = trafos.si0_hv_partial.values.astype(float)
        parallel = trafos.parallel.values.astype(float)
        in_service = trafos["in_service"].astype(int)

        ppc["branch"][ppc_idx, F_BUS] = hv_buses_ppc
        ppc["branch"][ppc_idx, T_BUS] = lv_buses_ppc

        vn_trafo_hv, vn_trafo_lv, shift = _calc_tap_from_dataframe(net, trafos)
        vn_lv = ppc["bus"][lv_buses_ppc, BASE_KV]
        ratio = _calc_nominal_ratio_from_dataframe(ppc, trafos, vn_trafo_hv, \
                                                   vn_trafo_lv, bus_lookup)
        ppc["branch"][ppc_idx, TAP] = ratio
        ppc["branch"][ppc_idx, SHIFT] = shift

        # zero seq. transformer impedance
        tap_lv = np.square(vn_trafo_lv / vn_lv) * net.sn_mva
        if mode == 'pf_3ph':
            # =============================================================================
            #     Changing base from transformer base to Network base to get Zpu(Net)
            #     Zbase = (kV).squared/S_mva
            #     Zpu(Net)={Zpu(trafo) * Zb(trafo)} / {Zb(Net)}
            #        Note:
            #             Network base voltage is Line-Neutral voltage in each phase
            #             Line-Neutral voltage= Line-Line Voltage(vn_lv) divided by sq.root(3)
            # =============================================================================
            tap_lv = np.square(vn_trafo_lv / vn_lv) * (3 * net.sn_mva)

        z_sc = vk0_percent / 100. / sn_mva * tap_lv
        r_sc = vkr0_percent / 100. / sn_mva * tap_lv
        z_sc = z_sc.astype(float)
        r_sc = r_sc.astype(float)
        x_sc = np.sign(z_sc) * np.sqrt(z_sc ** 2 - r_sc ** 2)
        z0_k = (r_sc + x_sc * 1j) / parallel
        if mode == "sc":
            from pandapower.shortcircuit.idx_bus import C_MAX
            cmax = net._ppc["bus"][lv_buses_ppc, C_MAX]
            kt = _transformer_correction_factor(vk_percent, vkr_percent, \
                                                sn_mva, cmax)
            z0_k *= kt
        #        y0_k = 1 / z0_k   --- No longer needed since we are using Pi model
        # =============================================================================
        #       Transformer magnetising impedance for zero sequence
        # =============================================================================
        z_m = z_sc * mag0_ratio
        x_m = z_m / np.sqrt(mag0_rx ** 2 + 1)
        r_m = x_m * mag0_rx
        r0_trafo_mag = r_m / parallel
        x0_trafo_mag = x_m / parallel
        z0_mag = r0_trafo_mag + x0_trafo_mag * 1j
        # =============================================================================
        #         Star - Delta conversion ( T model to Pi Model)
        #      ----------- |__zc=ZAB__|-----------------
        #            _|                   _|
        #     za=ZAN|_|                  |_| zb=ZBN
        #            |                    |
        # =============================================================================
        z1 = si0_hv_partial * z0_k
        z2 = (1 - si0_hv_partial) * z0_k
        z3 = z0_mag
        z_temp = z1 * z2 + z2 * z3 + z1 * z3
        za = z_temp / z2
        zb = z_temp / z1
        zc = z_temp / z3  # ZAB  Transfer impedance
        YAB = 1 / zc.astype(complex)
        YAN = 1 / za.astype(complex)
        YBN = 1 / zb.astype(complex)
        YAB_AN = 1 / (zc + za).astype(complex)  # Series conn YAB and YAN
        YAB_BN = 1 / (zc + zb).astype(complex)  # Series conn YAB and YBN

        if vector_group == "Dyn":
            buses_all = np.hstack([buses_all, lv_buses_ppc])

            y = (YAB + YBN).astype(complex) * int(ppc["baseMVA"])  # pi model
            gs_all = np.hstack([gs_all, y.real * in_service])
            bs_all = np.hstack([bs_all, y.imag * in_service])

        elif vector_group == "YNd":
            buses_all = np.hstack([buses_all, hv_buses_ppc])

            #            gs_all = np.hstack([gs_all, y0_k.real*in_service])#T model
            #            bs_all = np.hstack([bs_all, y0_k.imag*in_service])

            y = (YAB_BN + YAN).astype(complex) * int(ppc["baseMVA"])  # pi model
            gs_all = np.hstack([gs_all, y.real * in_service])
            bs_all = np.hstack([bs_all, y.imag * in_service])

        elif vector_group == "Yyn":
            buses_all = np.hstack([buses_all, lv_buses_ppc])
            #            y = 1/(z0_mag+z0_k).astype(complex)* int(ppc["baseMVA"])#T model

            y = (YAB_AN + YBN).astype(complex) * int(ppc["baseMVA"])  # pi model
            gs_all = np.hstack([gs_all, y.real * in_service])
            bs_all = np.hstack([bs_all, y.imag * in_service])

        elif vector_group == "YNyn":
            ppc["branch"][ppc_idx, BR_STATUS] = in_service
            # zc = ZAB
            ppc["branch"][ppc_idx, BR_R] = zc.real
            ppc["branch"][ppc_idx, BR_X] = zc.imag

            buses_all = np.hstack([buses_all, hv_buses_ppc])
            gs_all = np.hstack([gs_all, YAN.real * in_service \
                                * int(ppc["baseMVA"])])
            bs_all = np.hstack([bs_all, YAN.imag * in_service \
                                * int(ppc["baseMVA"])])

            buses_all = np.hstack([buses_all, lv_buses_ppc])
            gs_all = np.hstack([gs_all, YBN.real * in_service \
                                * int(ppc["baseMVA"])])
            bs_all = np.hstack([bs_all, YBN.imag * in_service \
                                * int(ppc["baseMVA"])])

        elif vector_group == "YNy":
            buses_all = np.hstack([buses_all, hv_buses_ppc])
            #            y = 1/(z0_mag+z0_k).astype(complex)* int(ppc["baseMVA"])#T model
            y = (YAB_BN + YAN).astype(complex) * int(ppc["baseMVA"])  # pi model
            gs_all = np.hstack([gs_all, y.real * in_service])
            bs_all = np.hstack([bs_all, y.imag * in_service])

        elif vector_group == "Yzn":
            buses_all = np.hstack([buses_all, lv_buses_ppc])
            #            y = 1/(z0_mag+z0_k).astype(complex)* int(ppc["baseMVA"])#T model
            #            y= (za+zb+zc)/((za+zc)*zb).astype(complex)* int(ppc["baseMVA"])#pi model
            y = (YAB_AN + YBN).astype(complex) * int(ppc["baseMVA"])  # pi model
            gs_all = np.hstack([gs_all, (1.1547) * y.real * in_service \
                                * int(ppc["baseMVA"])])
            bs_all = np.hstack([bs_all, (1.1547) * y.imag * in_service \
                                * int(ppc["baseMVA"])])

        elif vector_group[-1].isdigit():
            raise ValueError("Unknown transformer vector group %s -\
                             please specify vector group without \
                             phase shift number. Phase shift can be \
                             specified in net.trafo.shift_degree" % vector_group)
        else:
            raise ValueError("Transformer vector group %s is unknown\
                    / not implemented for three phase load flow" % vector_group)

    buses, gs, bs = aux._sum_by_group(buses_all, gs_all, bs_all)
    ppc["bus"][buses, GS] += gs
    ppc["bus"][buses, BS] += bs
    del net.trafo["_ppc_idx"]


def _add_ext_grid_sc_impedance_zero(net, ppc):
    mode = net["_options"]["mode"]

    if mode == "sc":
        from pandapower.shortcircuit.idx_bus import C_MAX, C_MIN
        case = net._options["case"]
    else:
        case = "max"
    bus_lookup = net["_pd2ppc_lookups"]["bus"]
    eg = net["ext_grid"][net._is_elements["ext_grid"]]
    if len(eg) == 0:
        return
    eg_buses = eg.bus.values
    eg_buses_ppc = bus_lookup[eg_buses]

    if mode == "sc":
        c = ppc["bus"][eg_buses_ppc, C_MAX] if case == "max" else \
            ppc["bus"][eg_buses_ppc, C_MIN]
    else:
        c = 1.1
    if not "s_sc_%s_mva" % case in eg:
        raise ValueError("Short Circuit apparent power s_sc_%s_mva for zero sequence needs to be specified for "% case +
                         "external grid \n Try: net.ext_grid['s_sc_max_mva'] = 1000" )
    else:
        s_sc = eg["s_sc_%s_mva" % case].values/ppc['baseMVA']
    if not "rx_%s" % case in eg:
        raise ValueError("Positive sequence short circuit R/X rate rx_%s needs to be specified\
                         for external grid \n Try: net.ext_grid['rx_max'] = 0.1" % case)
    rx = eg["rx_%s" % case].values
    z_grid = c / s_sc
    if mode == 'pf_3ph':
        z_grid = c / (s_sc / 3)
    x_grid = z_grid / np.sqrt(rx ** 2 + 1)
    r_grid = rx * x_grid
    eg["r"] = r_grid
    eg["x"] = x_grid

    if not "x0x_%s" % case in eg:
        raise ValueError("Zero sequence to positive sequence reactance ratio x0x_%s needs to be specified for "% case +
                         "external grid \n Try : net.ext_grid[\"x0x_max\"] = 1.0" )
    if not "r0x0_%s" % case in eg:
        raise ValueError("Zero sequence short circuit R0/X0 rate r0x0_%s needs to be specified\
                         for external grid \n Try : net.ext_grid[\"r0x0_max\"] = 0.1" % case )

    # ext_grid zero sequence impedance
    if case == "max":
        x0_grid = net.ext_grid["x0x_%s" % case] * x_grid
        r0_grid = net.ext_grid["r0x0_%s" % case] * x0_grid
    elif case == "min":
        x0_grid = net.ext_grid["x0x_%s" % case] * x_grid
        r0_grid = net.ext_grid["r0x0_%s" % case] * x0_grid
    y0_grid = 1 / (r0_grid + x0_grid * 1j)
    buses, gs, bs = aux._sum_by_group(eg_buses_ppc, np.real(np.array(y0_grid)), np.imag(np.array(y0_grid)))
    ppc["bus"][buses, GS] = gs * ppc['baseMVA']
    ppc["bus"][buses, BS] = bs * ppc['baseMVA']   

def _add_line_sc_impedance_zero(net, ppc):
    branch_lookup = net["_pd2ppc_lookups"]["branch"]
    mode = net["_options"]["mode"]
    if not "line" in branch_lookup:
        return
#    line = net["line"].loc[net._is_elements["line_is_idx"].values.tolist()]
    line = net["line"]
    bus_lookup = net["_pd2ppc_lookups"]["bus"]
    length = line["length_km"].values
    parallel = line["parallel"].values

    fb = bus_lookup[line["from_bus"].values]
    tb = bus_lookup[line["to_bus"].values]
    baseR = np.square(ppc["bus"][fb, BASE_KV]) / net.sn_mva
    if mode == 'pf_3ph':
        baseR = np.square(ppc["bus"][fb, BASE_KV]) / (3 * net.sn_mva)
    f, t = branch_lookup["line"]
    # line zero sequence impedance
    ppc["branch"][f:t, F_BUS] = fb
    ppc["branch"][f:t, T_BUS] = tb
    # Just putting pos seq resistance if zero seq resistance is zero 
    if not "r0_ohm_per_km" in line:
        raise ValueError("Zero sequence resistance R0 needs to be specified\
                         for line \n Try : net.line[\"r0_ohm_per_km\"] = net.line[\"r_ohm_per_km\"].values * 4" )
    ppc["branch"][f:t, BR_R] = line["r0_ohm_per_km"].values * length / baseR / parallel if \
            line["r0_ohm_per_km"].values.all() != 0 else \
            line["r_ohm_per_km"].values * 4 * length / baseR / parallel 
    # Just putting pos seq inducatance if zero seq inductance is zero
    if not "x0_ohm_per_km" in line:
        raise ValueError("Zero sequence reactance X0 needs to be specified\
                         for line \n Try : net.line[\"x0_ohm_per_km\"] = net.line[\"x_ohm_per_km\"].values * 4" )
    ppc["branch"][f:t, BR_X] = \
        line["x0_ohm_per_km"].values * length / baseR / parallel if \
            line["x0_ohm_per_km"].values.all() != 0 else \
            line["x_ohm_per_km"].values * 4 *  length / baseR / parallel
    # Just putting pos seq capacitance if zero seq capacitance is zero
    if not "c0_nf_per_km" in line:
        raise ValueError("Zero sequence capacitance C0 needs to be specified\
                         for line \n Try : net.line[\"c0_nf_per_km\"] = net.line[\"c_nf_per_km\"].values * 0.25" )
    ppc["branch"][f:t, BR_B] = \
        (2 * net["f_hz"] * math.pi * line["c0_nf_per_km"].values * 1e-9 * baseR \
         * length * parallel) if \
            line["c0_nf_per_km"].values.all() != 0 else \
            (2 * net["f_hz"] * math.pi * (line["c_nf_per_km"].values * 0.25) * 1e-9 \
             * baseR * length * parallel)
    ppc["branch"][f:t, BR_STATUS] = line["in_service"].astype(int)
=======

    aux._write_lookup_to_net(net, lookup_name, lookup)
>>>>>>> fd85b163
<|MERGE_RESOLUTION|>--- conflicted
+++ resolved
@@ -1,16 +1,7 @@
 # -*- coding: utf-8 -*-
 
-<<<<<<< HEAD
-# =============================================================================
-# Copyright (c) 2016-2019 by University of Kassel and 
-# Fraunhofer Institute for Energy Economics and Energy System Technology (IEE),
-#  Kassel. All rights reserved.
-# =============================================================================
-=======
 # Copyright (c) 2016-2020 by University of Kassel and Fraunhofer Institute for Energy Economics
 # and Energy System Technology (IEE), Kassel. All rights reserved.
-
->>>>>>> fd85b163
 
 import copy
 import numpy as np
@@ -319,7 +310,7 @@
 
     # update lookup
     lookup[pandapower_index] = ppc_index
-<<<<<<< HEAD
+
     aux._write_lookup_to_net(net, lookup_name, lookup)
 
 
@@ -662,8 +653,4 @@
             line["c0_nf_per_km"].values.all() != 0 else \
             (2 * net["f_hz"] * math.pi * (line["c_nf_per_km"].values * 0.25) * 1e-9 \
              * baseR * length * parallel)
-    ppc["branch"][f:t, BR_STATUS] = line["in_service"].astype(int)
-=======
-
-    aux._write_lookup_to_net(net, lookup_name, lookup)
->>>>>>> fd85b163
+    ppc["branch"][f:t, BR_STATUS] = line["in_service"].astype(int)